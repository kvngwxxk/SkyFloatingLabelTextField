--- conflicted
+++ resolved
@@ -1,19 +1,11 @@
 <?xml version="1.0" encoding="UTF-8"?>
-<<<<<<< HEAD
-<document type="com.apple.InterfaceBuilder3.CocoaTouch.Storyboard.XIB" version="3.0" toolsVersion="12121" systemVersion="16G29" targetRuntime="iOS.CocoaTouch" propertyAccessControl="none" useAutolayout="YES" useTraitCollections="YES" colorMatched="YES" initialViewController="hHc-fl-Wyp">
-=======
-<document type="com.apple.InterfaceBuilder3.CocoaTouch.Storyboard.XIB" version="3.0" toolsVersion="13196" targetRuntime="iOS.CocoaTouch" propertyAccessControl="none" useAutolayout="YES" useTraitCollections="YES" colorMatched="YES" initialViewController="hHc-fl-Wyp">
->>>>>>> f07ba247
+<document type="com.apple.InterfaceBuilder3.CocoaTouch.Storyboard.XIB" version="3.0" toolsVersion="13529" targetRuntime="iOS.CocoaTouch" propertyAccessControl="none" useAutolayout="YES" useTraitCollections="YES" colorMatched="YES" initialViewController="hHc-fl-Wyp">
     <device id="retina4_7" orientation="portrait">
         <adaptation id="fullscreen"/>
     </device>
     <dependencies>
         <deployment identifier="iOS"/>
-<<<<<<< HEAD
-        <plugIn identifier="com.apple.InterfaceBuilder.IBCocoaTouchPlugin" version="12089"/>
-=======
-        <plugIn identifier="com.apple.InterfaceBuilder.IBCocoaTouchPlugin" version="13173"/>
->>>>>>> f07ba247
+        <plugIn identifier="com.apple.InterfaceBuilder.IBCocoaTouchPlugin" version="13527"/>
         <capability name="Constraints to layout margins" minToolsVersion="6.0"/>
         <capability name="Constraints with non-1.0 multipliers" minToolsVersion="5.1"/>
         <capability name="documents saved in the Xcode 8 format" minToolsVersion="8.0"/>
@@ -31,7 +23,7 @@
                         <rect key="frame" x="0.0" y="0.0" width="400" height="1000"/>
                         <autoresizingMask key="autoresizingMask" widthSizable="YES" heightSizable="YES"/>
                         <subviews>
-                            <view contentMode="scaleToFill" ambiguous="YES" translatesAutoresizingMaskIntoConstraints="NO" id="SqB-4f-slo" customClass="SkyFloatingLabelTextField" customModule="SkyFloatingLabelTextFieldExample" customModuleProvider="target">
+                            <view contentMode="scaleToFill" translatesAutoresizingMaskIntoConstraints="NO" id="SqB-4f-slo" customClass="SkyFloatingLabelTextField" customModule="SkyFloatingLabelTextFieldExample" customModuleProvider="target">
                                 <rect key="frame" x="70" y="84" width="260" height="43"/>
                                 <color key="backgroundColor" red="0.94117647410000005" green="0.94117647410000005" blue="0.94117647410000005" alpha="1" colorSpace="custom" customColorSpace="sRGB"/>
                                 <constraints>
@@ -44,93 +36,20 @@
                                     <userDefinedRuntimeAttribute type="string" keyPath="selectedTitle" value="Selected title"/>
                                 </userDefinedRuntimeAttributes>
                             </view>
-<<<<<<< HEAD
-                            <segmentedControl opaque="NO" contentMode="scaleToFill" ambiguous="YES" selected="YES" contentHorizontalAlignment="left" contentVerticalAlignment="top" segmentControlStyle="plain" selectedSegmentIndex="1" translatesAutoresizingMaskIntoConstraints="NO" id="H6F-j0-AqL">
-                                <rect key="frame" x="93" y="261" width="213" height="29"/>
-                                <segments>
-                                    <segment title="None"/>
-                                    <segment title="&quot;Selected title&quot;"/>
-                                </segments>
-                                <connections>
-                                    <action selector="selectedTitleChanged:" destination="BYZ-38-t0r" eventType="valueChanged" id="qvS-Fc-aIu"/>
-                                </connections>
-                            </segmentedControl>
-                            <label opaque="NO" userInteractionEnabled="NO" contentMode="left" horizontalHuggingPriority="251" verticalHuggingPriority="251" ambiguous="YES" text="Selected title" textAlignment="natural" lineBreakMode="tailTruncation" baselineAdjustment="alignBaselines" adjustsFontSizeToFit="NO" translatesAutoresizingMaskIntoConstraints="NO" id="I1P-U3-aHP">
-                                <rect key="frame" x="148" y="232" width="104" height="21"/>
-                                <fontDescription key="fontDescription" type="system" weight="medium" pointSize="17"/>
-                                <color key="textColor" red="0.0" green="0.0" blue="0.0" alpha="1" colorSpace="custom" customColorSpace="sRGB"/>
-                                <nil key="highlightedColor"/>
-                            </label>
-                            <segmentedControl opaque="NO" contentMode="scaleToFill" ambiguous="YES" contentHorizontalAlignment="left" contentVerticalAlignment="top" segmentControlStyle="plain" selectedSegmentIndex="1" translatesAutoresizingMaskIntoConstraints="NO" id="mZq-8q-kvm">
-                                <rect key="frame" x="148" y="382.5" width="105" height="29"/>
-                                <segments>
-                                    <segment title="None"/>
-                                    <segment title="&quot;Title&quot;"/>
-                                </segments>
-                                <connections>
-                                    <action selector="titleChanged:" destination="BYZ-38-t0r" eventType="valueChanged" id="5vs-iW-xCl"/>
-                                </connections>
-                            </segmentedControl>
-                            <label opaque="NO" userInteractionEnabled="NO" contentMode="left" horizontalHuggingPriority="251" verticalHuggingPriority="251" ambiguous="YES" text="Title" textAlignment="natural" lineBreakMode="tailTruncation" baselineAdjustment="alignBaselines" adjustsFontSizeToFit="NO" translatesAutoresizingMaskIntoConstraints="NO" id="v9J-yM-eLO">
-                                <rect key="frame" x="183" y="353.5" width="35" height="21"/>
-                                <fontDescription key="fontDescription" type="system" weight="medium" pointSize="17"/>
-                                <color key="textColor" red="0.0" green="0.0" blue="0.0" alpha="1" colorSpace="custom" customColorSpace="sRGB"/>
-                                <nil key="highlightedColor"/>
-                            </label>
-                            <segmentedControl opaque="NO" contentMode="scaleToFill" ambiguous="YES" contentHorizontalAlignment="left" contentVerticalAlignment="top" segmentControlStyle="plain" selectedSegmentIndex="1" translatesAutoresizingMaskIntoConstraints="NO" id="Q90-lp-2pi">
-                                <rect key="frame" x="103" y="504" width="195" height="29"/>
-                                <segments>
-                                    <segment title="None"/>
-                                    <segment title="&quot;Placeholder&quot;"/>
-                                </segments>
-                                <connections>
-                                    <action selector="placeholderChanged:" destination="BYZ-38-t0r" eventType="valueChanged" id="e30-g4-Z13"/>
-                                </connections>
-                            </segmentedControl>
-                            <label opaque="NO" userInteractionEnabled="NO" contentMode="left" horizontalHuggingPriority="251" verticalHuggingPriority="251" ambiguous="YES" text="Placeholder" textAlignment="natural" lineBreakMode="tailTruncation" baselineAdjustment="alignBaselines" adjustsFontSizeToFit="NO" translatesAutoresizingMaskIntoConstraints="NO" id="moI-xd-AVZ">
-                                <rect key="frame" x="154" y="475" width="93" height="21"/>
-                                <fontDescription key="fontDescription" type="system" weight="medium" pointSize="17"/>
-                                <color key="textColor" red="0.0" green="0.0" blue="0.0" alpha="1" colorSpace="custom" customColorSpace="sRGB"/>
-                                <nil key="highlightedColor"/>
-                            </label>
-                            <button opaque="NO" contentMode="scaleToFill" ambiguous="YES" contentHorizontalAlignment="center" contentVerticalAlignment="center" buttonType="roundedRect" lineBreakMode="middleTruncation" translatesAutoresizingMaskIntoConstraints="NO" id="Pgz-Tf-Rvl">
-=======
                             <button opaque="NO" contentMode="scaleToFill" contentHorizontalAlignment="center" contentVerticalAlignment="center" buttonType="roundedRect" lineBreakMode="middleTruncation" translatesAutoresizingMaskIntoConstraints="NO" id="Pgz-Tf-Rvl">
->>>>>>> f07ba247
                                 <rect key="frame" x="168" y="181" width="65" height="30"/>
                                 <state key="normal" title="Add error"/>
                                 <connections>
                                     <action selector="addError" destination="BYZ-38-t0r" eventType="touchUpInside" id="7LL-Ly-84e"/>
                                 </connections>
                             </button>
-                            <button opaque="NO" contentMode="scaleToFill" ambiguous="YES" contentHorizontalAlignment="center" contentVerticalAlignment="center" buttonType="roundedRect" lineBreakMode="middleTruncation" translatesAutoresizingMaskIntoConstraints="NO" id="dHd-er-tPb">
+                            <button opaque="NO" contentMode="scaleToFill" contentHorizontalAlignment="center" contentVerticalAlignment="center" buttonType="roundedRect" lineBreakMode="middleTruncation" translatesAutoresizingMaskIntoConstraints="NO" id="dHd-er-tPb">
                                 <rect key="frame" x="125" y="147" width="151" height="30"/>
                                 <state key="normal" title="Resign first responder"/>
                                 <connections>
                                     <action selector="resignTextField" destination="BYZ-38-t0r" eventType="touchUpInside" id="j0T-fu-ABP"/>
                                 </connections>
                             </button>
-<<<<<<< HEAD
-                            <label opaque="NO" userInteractionEnabled="NO" contentMode="left" horizontalHuggingPriority="251" verticalHuggingPriority="251" ambiguous="YES" text="Selected title is visible when the control is editing and input text is at least 1 character long" textAlignment="center" lineBreakMode="tailTruncation" numberOfLines="0" baselineAdjustment="alignBaselines" adjustsFontSizeToFit="NO" translatesAutoresizingMaskIntoConstraints="NO" id="wBj-r2-GJ8">
-                                <rect key="frame" x="20" y="297" width="360" height="26.5"/>
-                                <fontDescription key="fontDescription" type="system" pointSize="11"/>
-                                <color key="textColor" red="0.33333333333333331" green="0.33333333333333331" blue="0.33333333333333331" alpha="1" colorSpace="custom" customColorSpace="sRGB"/>
-                                <nil key="highlightedColor"/>
-                            </label>
-                            <label opaque="NO" userInteractionEnabled="NO" contentMode="left" horizontalHuggingPriority="251" verticalHuggingPriority="251" ambiguous="YES" text="Title is visible when the control is not editing and input text is at least 1 character long" textAlignment="center" lineBreakMode="tailTruncation" numberOfLines="0" baselineAdjustment="alignBaselines" adjustsFontSizeToFit="NO" translatesAutoresizingMaskIntoConstraints="NO" id="wjk-mj-9y9">
-                                <rect key="frame" x="20" y="418.5" width="360" height="26.5"/>
-                                <fontDescription key="fontDescription" type="system" pointSize="11"/>
-                                <color key="textColor" red="0.33333333333333331" green="0.33333333333333331" blue="0.33333333333333331" alpha="1" colorSpace="custom" customColorSpace="sRGB"/>
-                                <nil key="highlightedColor"/>
-                            </label>
-                            <label opaque="NO" userInteractionEnabled="NO" contentMode="left" horizontalHuggingPriority="251" verticalHuggingPriority="251" ambiguous="YES" textAlignment="center" lineBreakMode="tailTruncation" numberOfLines="0" baselineAdjustment="alignBaselines" adjustsFontSizeToFit="NO" translatesAutoresizingMaskIntoConstraints="NO" id="yWR-GY-MZc">
-                                <rect key="frame" x="20" y="540" width="360" height="39.5"/>
-                                <string key="text">Placeholder is visible when no input text is present or when input text is at least 1 character long and neither title nor selected title is present</string>
-                                <fontDescription key="fontDescription" type="system" pointSize="11"/>
-                                <color key="textColor" red="0.33333333333333331" green="0.33333333333333331" blue="0.33333333333333331" alpha="1" colorSpace="custom" customColorSpace="sRGB"/>
-                                <nil key="highlightedColor"/>
-                            </label>
-=======
                             <scrollView clipsSubviews="YES" multipleTouchEnabled="YES" contentMode="scaleToFill" keyboardDismissMode="onDrag" translatesAutoresizingMaskIntoConstraints="NO" id="SF9-FD-zBm">
                                 <rect key="frame" x="0.0" y="226" width="400" height="774"/>
                                 <subviews>
@@ -261,7 +180,6 @@
                                     <constraint firstAttribute="trailing" secondItem="wjk-mj-9y9" secondAttribute="trailing" constant="20" id="xQG-sv-u6i"/>
                                 </constraints>
                             </scrollView>
->>>>>>> f07ba247
                         </subviews>
                         <color key="backgroundColor" red="1" green="1" blue="1" alpha="1" colorSpace="custom" customColorSpace="sRGB"/>
                         <constraints>
@@ -301,7 +219,7 @@
                         <rect key="frame" x="0.0" y="0.0" width="400" height="600"/>
                         <autoresizingMask key="autoresizingMask" widthSizable="YES" heightSizable="YES"/>
                         <subviews>
-                            <view contentMode="scaleToFill" ambiguous="YES" translatesAutoresizingMaskIntoConstraints="NO" id="uNV-WR-pyn" customClass="SkyFloatingLabelTextField" customModule="SkyFloatingLabelTextFieldExample" customModuleProvider="target">
+                            <view contentMode="scaleToFill" translatesAutoresizingMaskIntoConstraints="NO" id="uNV-WR-pyn" customClass="SkyFloatingLabelTextField" customModule="SkyFloatingLabelTextFieldExample" customModuleProvider="target">
                                 <rect key="frame" x="70" y="84" width="260" height="43"/>
                                 <color key="backgroundColor" red="0.94117647409439087" green="0.94117647409439087" blue="0.94117647409439087" alpha="1" colorSpace="custom" customColorSpace="sRGB"/>
                                 <constraints>
@@ -314,19 +232,14 @@
                                     <userDefinedRuntimeAttribute type="string" keyPath="text" value="Text"/>
                                 </userDefinedRuntimeAttributes>
                             </view>
-<<<<<<< HEAD
-                            <button opaque="NO" contentMode="scaleToFill" ambiguous="YES" contentHorizontalAlignment="center" contentVerticalAlignment="center" buttonType="roundedRect" lineBreakMode="middleTruncation" translatesAutoresizingMaskIntoConstraints="NO" id="8Re-re-tpi">
-                                <rect key="frame" x="168" y="181" width="65" height="30"/>
-=======
                             <button opaque="NO" contentMode="scaleToFill" contentHorizontalAlignment="center" contentVerticalAlignment="center" buttonType="roundedRect" lineBreakMode="middleTruncation" translatesAutoresizingMaskIntoConstraints="NO" id="8Re-re-tpi">
                                 <rect key="frame" x="78" y="181" width="65" height="30"/>
->>>>>>> f07ba247
                                 <state key="normal" title="Add error"/>
                                 <connections>
                                     <action selector="addError" destination="G0q-zq-dep" eventType="touchUpInside" id="Xb2-bO-Zl8"/>
                                 </connections>
                             </button>
-                            <button opaque="NO" contentMode="scaleToFill" ambiguous="YES" contentHorizontalAlignment="center" contentVerticalAlignment="center" buttonType="roundedRect" lineBreakMode="middleTruncation" translatesAutoresizingMaskIntoConstraints="NO" id="LrB-X8-Rt8">
+                            <button opaque="NO" contentMode="scaleToFill" contentHorizontalAlignment="center" contentVerticalAlignment="center" buttonType="roundedRect" lineBreakMode="middleTruncation" translatesAutoresizingMaskIntoConstraints="NO" id="LrB-X8-Rt8">
                                 <rect key="frame" x="125" y="147" width="151" height="30"/>
                                 <state key="normal" title="Resign first responder"/>
                                 <connections>
@@ -334,10 +247,10 @@
                                     <action selector="resignTextField" destination="BYZ-38-t0r" eventType="touchUpInside" id="Uv6-rC-Q47"/>
                                 </connections>
                             </button>
-                            <view contentMode="scaleToFill" ambiguous="YES" translatesAutoresizingMaskIntoConstraints="NO" id="alE-Hq-VDg">
+                            <view contentMode="scaleToFill" translatesAutoresizingMaskIntoConstraints="NO" id="alE-Hq-VDg">
                                 <rect key="frame" x="20" y="219" width="180" height="323"/>
                                 <subviews>
-                                    <segmentedControl opaque="NO" contentMode="scaleToFill" ambiguous="YES" contentHorizontalAlignment="left" contentVerticalAlignment="top" segmentControlStyle="plain" translatesAutoresizingMaskIntoConstraints="NO" id="OhG-wy-aBa">
+                                    <segmentedControl opaque="NO" contentMode="scaleToFill" contentHorizontalAlignment="left" contentVerticalAlignment="top" segmentControlStyle="plain" translatesAutoresizingMaskIntoConstraints="NO" id="OhG-wy-aBa">
                                         <rect key="frame" x="23" y="57" width="135" height="29"/>
                                         <segments>
                                             <segment title="⚪️"/>
@@ -349,13 +262,13 @@
                                             <action selector="selectedTitleColorChanged:" destination="G0q-zq-dep" eventType="valueChanged" id="0md-98-VlZ"/>
                                         </connections>
                                     </segmentedControl>
-                                    <label opaque="NO" userInteractionEnabled="NO" contentMode="left" horizontalHuggingPriority="251" verticalHuggingPriority="251" ambiguous="YES" text="Selected title color" textAlignment="natural" lineBreakMode="tailTruncation" baselineAdjustment="alignBaselines" adjustsFontSizeToFit="NO" translatesAutoresizingMaskIntoConstraints="NO" id="Tqd-y8-1jW">
+                                    <label opaque="NO" userInteractionEnabled="NO" contentMode="left" horizontalHuggingPriority="251" verticalHuggingPriority="251" text="Selected title color" textAlignment="natural" lineBreakMode="tailTruncation" baselineAdjustment="alignBaselines" adjustsFontSizeToFit="NO" translatesAutoresizingMaskIntoConstraints="NO" id="Tqd-y8-1jW">
                                         <rect key="frame" x="16" y="28" width="147" height="21"/>
                                         <fontDescription key="fontDescription" type="system" weight="medium" pointSize="17"/>
                                         <color key="textColor" red="0.0" green="0.0" blue="0.0" alpha="1" colorSpace="custom" customColorSpace="sRGB"/>
                                         <nil key="highlightedColor"/>
                                     </label>
-                                    <segmentedControl opaque="NO" contentMode="scaleToFill" ambiguous="YES" contentHorizontalAlignment="left" contentVerticalAlignment="top" segmentControlStyle="plain" translatesAutoresizingMaskIntoConstraints="NO" id="6Ya-gn-vtf">
+                                    <segmentedControl opaque="NO" contentMode="scaleToFill" contentHorizontalAlignment="left" contentVerticalAlignment="top" segmentControlStyle="plain" translatesAutoresizingMaskIntoConstraints="NO" id="6Ya-gn-vtf">
                                         <rect key="frame" x="23" y="137" width="135" height="29"/>
                                         <segments>
                                             <segment title="⚪️"/>
@@ -367,13 +280,13 @@
                                             <action selector="placeholderColorChanged:" destination="G0q-zq-dep" eventType="valueChanged" id="Wpd-dQ-Kgw"/>
                                         </connections>
                                     </segmentedControl>
-                                    <label opaque="NO" userInteractionEnabled="NO" contentMode="left" horizontalHuggingPriority="251" verticalHuggingPriority="251" ambiguous="YES" text="Placeholder color" textAlignment="natural" lineBreakMode="tailTruncation" baselineAdjustment="alignBaselines" adjustsFontSizeToFit="NO" translatesAutoresizingMaskIntoConstraints="NO" id="eRP-1f-9dO">
+                                    <label opaque="NO" userInteractionEnabled="NO" contentMode="left" horizontalHuggingPriority="251" verticalHuggingPriority="251" text="Placeholder color" textAlignment="natural" lineBreakMode="tailTruncation" baselineAdjustment="alignBaselines" adjustsFontSizeToFit="NO" translatesAutoresizingMaskIntoConstraints="NO" id="eRP-1f-9dO">
                                         <rect key="frame" x="21" y="108" width="137" height="21"/>
                                         <fontDescription key="fontDescription" type="system" weight="medium" pointSize="17"/>
                                         <color key="textColor" red="0.0" green="0.0" blue="0.0" alpha="1" colorSpace="custom" customColorSpace="sRGB"/>
                                         <nil key="highlightedColor"/>
                                     </label>
-                                    <segmentedControl opaque="NO" contentMode="scaleToFill" ambiguous="YES" contentHorizontalAlignment="left" contentVerticalAlignment="top" segmentControlStyle="plain" translatesAutoresizingMaskIntoConstraints="NO" id="bD7-hR-7wM">
+                                    <segmentedControl opaque="NO" contentMode="scaleToFill" contentHorizontalAlignment="left" contentVerticalAlignment="top" segmentControlStyle="plain" translatesAutoresizingMaskIntoConstraints="NO" id="bD7-hR-7wM">
                                         <rect key="frame" x="22" y="216" width="135" height="29"/>
                                         <segments>
                                             <segment title="⚪️"/>
@@ -385,24 +298,19 @@
                                             <action selector="textColorChanged:" destination="G0q-zq-dep" eventType="valueChanged" id="8BS-ZY-pkY"/>
                                         </connections>
                                     </segmentedControl>
-<<<<<<< HEAD
-                                    <label opaque="NO" userInteractionEnabled="NO" contentMode="left" horizontalHuggingPriority="251" verticalHuggingPriority="251" ambiguous="YES" text="Text color" textAlignment="natural" lineBreakMode="tailTruncation" baselineAdjustment="alignBaselines" adjustsFontSizeToFit="NO" translatesAutoresizingMaskIntoConstraints="NO" id="q1u-4f-EEP">
-                                        <rect key="frame" x="51" y="186" width="78" height="21"/>
-=======
                                     <label opaque="NO" userInteractionEnabled="NO" contentMode="left" horizontalHuggingPriority="251" verticalHuggingPriority="251" text="Text color" textAlignment="natural" lineBreakMode="tailTruncation" baselineAdjustment="alignBaselines" adjustsFontSizeToFit="NO" translatesAutoresizingMaskIntoConstraints="NO" id="q1u-4f-EEP">
                                         <rect key="frame" x="51.5" y="186" width="77" height="21"/>
->>>>>>> f07ba247
                                         <fontDescription key="fontDescription" type="system" weight="medium" pointSize="17"/>
                                         <color key="textColor" red="0.0" green="0.0" blue="0.0" alpha="1" colorSpace="custom" customColorSpace="sRGB"/>
                                         <nil key="highlightedColor"/>
                                     </label>
-                                    <label opaque="NO" userInteractionEnabled="NO" contentMode="left" horizontalHuggingPriority="251" verticalHuggingPriority="251" ambiguous="YES" text="Error color" textAlignment="natural" lineBreakMode="tailTruncation" baselineAdjustment="alignBaselines" adjustsFontSizeToFit="NO" translatesAutoresizingMaskIntoConstraints="NO" id="q7U-ur-hzY">
+                                    <label opaque="NO" userInteractionEnabled="NO" contentMode="left" horizontalHuggingPriority="251" verticalHuggingPriority="251" text="Error color" textAlignment="natural" lineBreakMode="tailTruncation" baselineAdjustment="alignBaselines" adjustsFontSizeToFit="NO" translatesAutoresizingMaskIntoConstraints="NO" id="q7U-ur-hzY">
                                         <rect key="frame" x="48" y="261" width="83" height="21"/>
                                         <fontDescription key="fontDescription" type="system" weight="medium" pointSize="17"/>
                                         <color key="textColor" red="0.0" green="0.0" blue="0.0" alpha="1" colorSpace="custom" customColorSpace="sRGB"/>
                                         <nil key="highlightedColor"/>
                                     </label>
-                                    <segmentedControl opaque="NO" contentMode="scaleToFill" ambiguous="YES" contentHorizontalAlignment="left" contentVerticalAlignment="top" segmentControlStyle="plain" translatesAutoresizingMaskIntoConstraints="NO" id="xDl-bN-AMF">
+                                    <segmentedControl opaque="NO" contentMode="scaleToFill" contentHorizontalAlignment="left" contentVerticalAlignment="top" segmentControlStyle="plain" translatesAutoresizingMaskIntoConstraints="NO" id="xDl-bN-AMF">
                                         <rect key="frame" x="23" y="290" width="135" height="29"/>
                                         <segments>
                                             <segment title="⚪️"/>
@@ -436,10 +344,10 @@
                                     <constraint firstItem="bD7-hR-7wM" firstAttribute="centerX" secondItem="alE-Hq-VDg" secondAttribute="centerX" id="zNy-g8-cbb"/>
                                 </constraints>
                             </view>
-                            <view contentMode="scaleToFill" ambiguous="YES" translatesAutoresizingMaskIntoConstraints="NO" id="VgJ-VD-7rc">
+                            <view contentMode="scaleToFill" translatesAutoresizingMaskIntoConstraints="NO" id="VgJ-VD-7rc">
                                 <rect key="frame" x="200" y="219" width="180" height="323"/>
                                 <subviews>
-                                    <segmentedControl opaque="NO" contentMode="scaleToFill" ambiguous="YES" contentHorizontalAlignment="left" contentVerticalAlignment="top" segmentControlStyle="bordered" translatesAutoresizingMaskIntoConstraints="NO" id="sId-82-UKI">
+                                    <segmentedControl opaque="NO" contentMode="scaleToFill" contentHorizontalAlignment="left" contentVerticalAlignment="top" segmentControlStyle="bordered" translatesAutoresizingMaskIntoConstraints="NO" id="sId-82-UKI">
                                         <rect key="frame" x="23" y="57" width="135" height="29"/>
                                         <segments>
                                             <segment title="⚪️"/>
@@ -451,18 +359,13 @@
                                             <action selector="titleColorChanged:" destination="G0q-zq-dep" eventType="valueChanged" id="eWe-gg-tvR"/>
                                         </connections>
                                     </segmentedControl>
-<<<<<<< HEAD
-                                    <label opaque="NO" userInteractionEnabled="NO" contentMode="left" horizontalHuggingPriority="251" verticalHuggingPriority="251" ambiguous="YES" text="Title color" textAlignment="natural" lineBreakMode="tailTruncation" baselineAdjustment="alignBaselines" adjustsFontSizeToFit="NO" translatesAutoresizingMaskIntoConstraints="NO" id="VVQ-Em-Z8I">
-                                        <rect key="frame" x="51" y="28" width="79" height="21"/>
-=======
                                     <label opaque="NO" userInteractionEnabled="NO" contentMode="left" horizontalHuggingPriority="251" verticalHuggingPriority="251" text="Title color" textAlignment="natural" lineBreakMode="tailTruncation" baselineAdjustment="alignBaselines" adjustsFontSizeToFit="NO" translatesAutoresizingMaskIntoConstraints="NO" id="VVQ-Em-Z8I">
                                         <rect key="frame" x="51.5" y="28" width="78" height="21"/>
->>>>>>> f07ba247
                                         <fontDescription key="fontDescription" type="system" weight="medium" pointSize="17"/>
                                         <color key="textColor" red="0.0" green="0.0" blue="0.0" alpha="1" colorSpace="custom" customColorSpace="sRGB"/>
                                         <nil key="highlightedColor"/>
                                     </label>
-                                    <segmentedControl opaque="NO" contentMode="scaleToFill" ambiguous="YES" contentHorizontalAlignment="left" contentVerticalAlignment="top" segmentControlStyle="plain" translatesAutoresizingMaskIntoConstraints="NO" id="iAR-Dy-4tD">
+                                    <segmentedControl opaque="NO" contentMode="scaleToFill" contentHorizontalAlignment="left" contentVerticalAlignment="top" segmentControlStyle="plain" translatesAutoresizingMaskIntoConstraints="NO" id="iAR-Dy-4tD">
                                         <rect key="frame" x="23" y="137" width="135" height="29"/>
                                         <segments>
                                             <segment title="⚪️"/>
@@ -474,13 +377,13 @@
                                             <action selector="tintColorChanged:" destination="G0q-zq-dep" eventType="valueChanged" id="khN-kt-nMn"/>
                                         </connections>
                                     </segmentedControl>
-                                    <label opaque="NO" userInteractionEnabled="NO" contentMode="left" horizontalHuggingPriority="251" verticalHuggingPriority="251" ambiguous="YES" text="Tint color" textAlignment="natural" lineBreakMode="tailTruncation" baselineAdjustment="alignBaselines" adjustsFontSizeToFit="NO" translatesAutoresizingMaskIntoConstraints="NO" id="QUd-Se-DoE">
+                                    <label opaque="NO" userInteractionEnabled="NO" contentMode="left" horizontalHuggingPriority="251" verticalHuggingPriority="251" text="Tint color" textAlignment="natural" lineBreakMode="tailTruncation" baselineAdjustment="alignBaselines" adjustsFontSizeToFit="NO" translatesAutoresizingMaskIntoConstraints="NO" id="QUd-Se-DoE">
                                         <rect key="frame" x="53" y="108" width="75" height="21"/>
                                         <fontDescription key="fontDescription" type="system" weight="medium" pointSize="17"/>
                                         <color key="textColor" red="0.0" green="0.0" blue="0.0" alpha="1" colorSpace="custom" customColorSpace="sRGB"/>
                                         <nil key="highlightedColor"/>
                                     </label>
-                                    <segmentedControl opaque="NO" contentMode="scaleToFill" ambiguous="YES" contentHorizontalAlignment="left" contentVerticalAlignment="top" segmentControlStyle="plain" translatesAutoresizingMaskIntoConstraints="NO" id="aU8-tN-vcw">
+                                    <segmentedControl opaque="NO" contentMode="scaleToFill" contentHorizontalAlignment="left" contentVerticalAlignment="top" segmentControlStyle="plain" translatesAutoresizingMaskIntoConstraints="NO" id="aU8-tN-vcw">
                                         <rect key="frame" x="22" y="216" width="135" height="29"/>
                                         <segments>
                                             <segment title="⚪️"/>
@@ -492,24 +395,19 @@
                                             <action selector="disabledColorChanged:" destination="G0q-zq-dep" eventType="valueChanged" id="lJX-Jr-gMf"/>
                                         </connections>
                                     </segmentedControl>
-<<<<<<< HEAD
-                                    <label opaque="NO" userInteractionEnabled="NO" contentMode="left" horizontalHuggingPriority="251" verticalHuggingPriority="251" ambiguous="YES" text="None" textAlignment="natural" lineBreakMode="tailTruncation" baselineAdjustment="alignBaselines" adjustsFontSizeToFit="NO" translatesAutoresizingMaskIntoConstraints="NO" id="3TY-KI-uu5">
-                                        <rect key="frame" x="69" y="186" width="42" height="21"/>
-=======
                                     <label opaque="NO" userInteractionEnabled="NO" contentMode="left" horizontalHuggingPriority="251" verticalHuggingPriority="251" text="Disabled color" textAlignment="natural" lineBreakMode="tailTruncation" baselineAdjustment="alignBaselines" adjustsFontSizeToFit="NO" translatesAutoresizingMaskIntoConstraints="NO" id="3TY-KI-uu5">
                                         <rect key="frame" x="33.5" y="186" width="113" height="21"/>
->>>>>>> f07ba247
                                         <fontDescription key="fontDescription" type="system" weight="medium" pointSize="17"/>
                                         <color key="textColor" red="0.0" green="0.0" blue="0.0" alpha="1" colorSpace="custom" customColorSpace="sRGB"/>
                                         <nil key="highlightedColor"/>
                                     </label>
-                                    <label opaque="NO" userInteractionEnabled="NO" contentMode="left" horizontalHuggingPriority="251" verticalHuggingPriority="251" ambiguous="YES" text="None" textAlignment="natural" lineBreakMode="tailTruncation" baselineAdjustment="alignBaselines" adjustsFontSizeToFit="NO" translatesAutoresizingMaskIntoConstraints="NO" id="Q1Y-Jd-kwO">
+                                    <label opaque="NO" userInteractionEnabled="NO" contentMode="left" horizontalHuggingPriority="251" verticalHuggingPriority="251" text="None" textAlignment="natural" lineBreakMode="tailTruncation" baselineAdjustment="alignBaselines" adjustsFontSizeToFit="NO" translatesAutoresizingMaskIntoConstraints="NO" id="Q1Y-Jd-kwO">
                                         <rect key="frame" x="69" y="261" width="42" height="21"/>
                                         <fontDescription key="fontDescription" type="system" weight="medium" pointSize="17"/>
                                         <color key="textColor" red="0.0" green="0.0" blue="0.0" alpha="1" colorSpace="custom" customColorSpace="sRGB"/>
                                         <nil key="highlightedColor"/>
                                     </label>
-                                    <segmentedControl opaque="NO" contentMode="scaleToFill" ambiguous="YES" contentHorizontalAlignment="left" contentVerticalAlignment="top" segmentControlStyle="plain" translatesAutoresizingMaskIntoConstraints="NO" id="AcC-l7-4xT">
+                                    <segmentedControl opaque="NO" contentMode="scaleToFill" contentHorizontalAlignment="left" contentVerticalAlignment="top" segmentControlStyle="plain" translatesAutoresizingMaskIntoConstraints="NO" id="AcC-l7-4xT">
                                         <rect key="frame" x="23" y="290" width="135" height="29"/>
                                         <segments>
                                             <segment title="⚪️"/>
@@ -604,25 +502,15 @@
                         <rect key="frame" x="0.0" y="0.0" width="400" height="600"/>
                         <autoresizingMask key="autoresizingMask" widthSizable="YES" heightSizable="YES"/>
                         <subviews>
-<<<<<<< HEAD
-                            <view contentMode="scaleToFill" ambiguous="YES" translatesAutoresizingMaskIntoConstraints="NO" id="Osc-Na-BFz" customClass="ThemedTextField" customModule="SkyFloatingLabelTextFieldExample" customModuleProvider="target">
+                            <view contentMode="scaleToFill" translatesAutoresizingMaskIntoConstraints="NO" id="Osc-Na-BFz" customClass="ThemedTextField" customModule="SkyFloatingLabelTextFieldExample" customModuleProvider="target">
                                 <rect key="frame" x="70" y="84" width="260" height="44"/>
-=======
-                            <view contentMode="scaleToFill" translatesAutoresizingMaskIntoConstraints="NO" id="Osc-Na-BFz" customClass="ThemedTextField" customModule="SkyFloatingLabelTextFieldExample" customModuleProvider="target">
-                                <rect key="frame" x="70" y="104" width="260" height="44"/>
->>>>>>> f07ba247
                                 <color key="backgroundColor" red="0.0" green="0.0" blue="0.0" alpha="0.0" colorSpace="custom" customColorSpace="sRGB"/>
                                 <userDefinedRuntimeAttributes>
                                     <userDefinedRuntimeAttribute type="string" keyPath="placeholder" value="Placeholder"/>
                                 </userDefinedRuntimeAttributes>
                             </view>
-<<<<<<< HEAD
-                            <button opaque="NO" contentMode="scaleToFill" ambiguous="YES" contentHorizontalAlignment="center" contentVerticalAlignment="center" buttonType="roundedRect" lineBreakMode="middleTruncation" translatesAutoresizingMaskIntoConstraints="NO" id="nJD-aY-w9P">
+                            <button opaque="NO" contentMode="scaleToFill" contentHorizontalAlignment="center" contentVerticalAlignment="center" buttonType="roundedRect" lineBreakMode="middleTruncation" translatesAutoresizingMaskIntoConstraints="NO" id="nJD-aY-w9P">
                                 <rect key="frame" x="168" y="202" width="65" height="30"/>
-=======
-                            <button opaque="NO" contentMode="scaleToFill" contentHorizontalAlignment="center" contentVerticalAlignment="center" buttonType="roundedRect" lineBreakMode="middleTruncation" translatesAutoresizingMaskIntoConstraints="NO" id="nJD-aY-w9P">
-                                <rect key="frame" x="168" y="222" width="65" height="30"/>
->>>>>>> f07ba247
                                 <state key="normal" title="Add error"/>
                                 <connections>
                                     <action selector="addError" destination="ieH-5F-man" eventType="touchUpInside" id="V8o-Ai-S8E"/>
@@ -630,13 +518,8 @@
                                     <action selector="addError" destination="BYZ-38-t0r" eventType="touchUpInside" id="lCq-qW-5Xe"/>
                                 </connections>
                             </button>
-<<<<<<< HEAD
-                            <button opaque="NO" contentMode="scaleToFill" ambiguous="YES" contentHorizontalAlignment="center" contentVerticalAlignment="center" buttonType="roundedRect" lineBreakMode="middleTruncation" translatesAutoresizingMaskIntoConstraints="NO" id="JW4-8k-7cH">
+                            <button opaque="NO" contentMode="scaleToFill" contentHorizontalAlignment="center" contentVerticalAlignment="center" buttonType="roundedRect" lineBreakMode="middleTruncation" translatesAutoresizingMaskIntoConstraints="NO" id="JW4-8k-7cH">
                                 <rect key="frame" x="125" y="168" width="151" height="30"/>
-=======
-                            <button opaque="NO" contentMode="scaleToFill" contentHorizontalAlignment="center" contentVerticalAlignment="center" buttonType="roundedRect" lineBreakMode="middleTruncation" translatesAutoresizingMaskIntoConstraints="NO" id="JW4-8k-7cH">
-                                <rect key="frame" x="125" y="188" width="151" height="30"/>
->>>>>>> f07ba247
                                 <state key="normal" title="Resign first responder"/>
                                 <connections>
                                     <action selector="resignTextField" destination="G0q-zq-dep" eventType="touchUpInside" id="0vQ-13-HhG"/>
@@ -676,11 +559,11 @@
                         <viewControllerLayoutGuide type="bottom" id="zCR-18-dT0"/>
                     </layoutGuides>
                     <view key="view" contentMode="scaleToFill" id="y9M-9v-Vlb">
-                        <rect key="frame" x="0.0" y="0.0" width="375" height="667"/>
+                        <rect key="frame" x="0.0" y="0.0" width="400" height="600"/>
                         <autoresizingMask key="autoresizingMask" widthSizable="YES" heightSizable="YES"/>
                         <subviews>
                             <textField opaque="NO" clipsSubviews="YES" contentMode="scaleToFill" contentHorizontalAlignment="left" contentVerticalAlignment="center" borderStyle="roundedRect" textAlignment="natural" minimumFontSize="17" translatesAutoresizingMaskIntoConstraints="NO" id="aQ4-29-KTa" customClass="SkyFloatingLabelTextField" customModule="SkyFloatingLabelTextFieldExample" customModuleProvider="target">
-                                <rect key="frame" x="66" y="84" width="243" height="43"/>
+                                <rect key="frame" x="70" y="84" width="260" height="43"/>
                                 <constraints>
                                     <constraint firstAttribute="height" constant="43" id="ipw-ng-kym"/>
                                 </constraints>
@@ -692,7 +575,7 @@
                                 </userDefinedRuntimeAttributes>
                             </textField>
                             <textField opaque="NO" clipsSubviews="YES" contentMode="scaleToFill" contentHorizontalAlignment="left" contentVerticalAlignment="center" borderStyle="roundedRect" textAlignment="natural" minimumFontSize="17" translatesAutoresizingMaskIntoConstraints="NO" id="tWa-S9-gch" customClass="SkyFloatingLabelTextFieldWithIcon" customModule="SkyFloatingLabelTextFieldExample" customModuleProvider="target">
-                                <rect key="frame" x="66" y="147" width="243" height="43"/>
+                                <rect key="frame" x="70" y="147" width="260" height="43"/>
                                 <constraints>
                                     <constraint firstAttribute="height" constant="43" id="k6T-Mu-DEn"/>
                                 </constraints>
@@ -704,7 +587,7 @@
                                 </userDefinedRuntimeAttributes>
                             </textField>
                             <button opaque="NO" contentMode="scaleToFill" contentHorizontalAlignment="center" contentVerticalAlignment="center" buttonType="roundedRect" lineBreakMode="middleTruncation" translatesAutoresizingMaskIntoConstraints="NO" id="svg-QJ-UMa">
-                                <rect key="frame" x="155" y="252" width="65" height="30"/>
+                                <rect key="frame" x="167.5" y="252" width="65" height="30"/>
                                 <state key="normal" title="Add error"/>
                                 <connections>
                                     <action selector="addError" destination="G0q-zq-dep" eventType="touchUpInside" id="Yfx-UQ-1Hf"/>
@@ -714,7 +597,7 @@
                                 </connections>
                             </button>
                             <button opaque="NO" contentMode="scaleToFill" contentHorizontalAlignment="center" contentVerticalAlignment="center" buttonType="roundedRect" lineBreakMode="middleTruncation" translatesAutoresizingMaskIntoConstraints="NO" id="71p-IK-W4j">
-                                <rect key="frame" x="112" y="214" width="151" height="30"/>
+                                <rect key="frame" x="124.5" y="214" width="151" height="30"/>
                                 <state key="normal" title="Resign first responder"/>
                                 <connections>
                                     <action selector="resignFirstResponder:" destination="yz5-rC-Z5c" eventType="touchUpInside" id="UuU-GU-wKH"/>
@@ -724,7 +607,7 @@
                                 </connections>
                             </button>
                             <label opaque="NO" userInteractionEnabled="NO" contentMode="left" horizontalHuggingPriority="251" verticalHuggingPriority="251" textAlignment="center" lineBreakMode="tailTruncation" numberOfLines="0" baselineAdjustment="alignBaselines" adjustsFontSizeToFit="NO" translatesAutoresizingMaskIntoConstraints="NO" id="F53-Tb-OwE">
-                                <rect key="frame" x="50" y="307" width="275" height="150.5"/>
+                                <rect key="frame" x="50" y="307" width="300" height="134"/>
                                 <string key="text">You can define styles globally via UIAppearance. The styles applied to this example can be found in the AppDelegate. Please note that for the purpose of this demo, only iOS 9+ is supported. This way, styles can be restricted to this view controller. Other than that, global appearance settings are also available for iOS 8+</string>
                                 <fontDescription key="fontDescription" type="system" pointSize="14"/>
                                 <color key="textColor" red="0.0" green="0.0" blue="0.0" alpha="1" colorSpace="custom" customColorSpace="sRGB"/>
@@ -838,7 +721,7 @@
                         <rect key="frame" x="0.0" y="0.0" width="400" height="600"/>
                         <autoresizingMask key="autoresizingMask" widthSizable="YES" heightSizable="YES"/>
                         <subviews>
-                            <view contentMode="scaleToFill" ambiguous="YES" translatesAutoresizingMaskIntoConstraints="NO" id="teF-Dw-L0V" customClass="IconTextField" customModule="SkyFloatingLabelTextFieldExample" customModuleProvider="target">
+                            <view contentMode="scaleToFill" translatesAutoresizingMaskIntoConstraints="NO" id="teF-Dw-L0V" customClass="IconTextField" customModule="SkyFloatingLabelTextFieldExample" customModuleProvider="target">
                                 <rect key="frame" x="70" y="84" width="260" height="43"/>
                                 <color key="backgroundColor" red="0.94117647410000005" green="0.94117647410000005" blue="0.94117647410000005" alpha="1" colorSpace="custom" customColorSpace="sRGB"/>
                                 <userDefinedRuntimeAttributes>
@@ -847,7 +730,7 @@
                                     <userDefinedRuntimeAttribute type="string" keyPath="text" value="text"/>
                                 </userDefinedRuntimeAttributes>
                             </view>
-                            <button opaque="NO" contentMode="scaleToFill" ambiguous="YES" contentHorizontalAlignment="center" contentVerticalAlignment="center" buttonType="roundedRect" lineBreakMode="middleTruncation" translatesAutoresizingMaskIntoConstraints="NO" id="Iv1-md-6Bi">
+                            <button opaque="NO" contentMode="scaleToFill" contentHorizontalAlignment="center" contentVerticalAlignment="center" buttonType="roundedRect" lineBreakMode="middleTruncation" translatesAutoresizingMaskIntoConstraints="NO" id="Iv1-md-6Bi">
                                 <rect key="frame" x="168" y="181" width="65" height="30"/>
                                 <state key="normal" title="Add error"/>
                                 <connections>
@@ -856,7 +739,7 @@
                                     <action selector="addError" destination="BYZ-38-t0r" eventType="touchUpInside" id="iNN-BX-o4N"/>
                                 </connections>
                             </button>
-                            <button opaque="NO" contentMode="scaleToFill" ambiguous="YES" contentHorizontalAlignment="center" contentVerticalAlignment="center" buttonType="roundedRect" lineBreakMode="middleTruncation" translatesAutoresizingMaskIntoConstraints="NO" id="f9a-5M-ybb">
+                            <button opaque="NO" contentMode="scaleToFill" contentHorizontalAlignment="center" contentVerticalAlignment="center" buttonType="roundedRect" lineBreakMode="middleTruncation" translatesAutoresizingMaskIntoConstraints="NO" id="f9a-5M-ybb">
                                 <rect key="frame" x="125" y="147" width="151" height="30"/>
                                 <state key="normal" title="Resign first responder"/>
                                 <connections>
@@ -865,7 +748,7 @@
                                     <action selector="resignTextField" destination="BYZ-38-t0r" eventType="touchUpInside" id="s34-rV-yvv"/>
                                 </connections>
                             </button>
-                            <label opaque="NO" userInteractionEnabled="NO" contentMode="left" horizontalHuggingPriority="251" verticalHuggingPriority="251" ambiguous="YES" textAlignment="center" lineBreakMode="tailTruncation" numberOfLines="0" baselineAdjustment="alignBaselines" adjustsFontSizeToFit="NO" translatesAutoresizingMaskIntoConstraints="NO" id="GwR-K6-apk">
+                            <label opaque="NO" userInteractionEnabled="NO" contentMode="left" horizontalHuggingPriority="251" verticalHuggingPriority="251" textAlignment="center" lineBreakMode="tailTruncation" numberOfLines="0" baselineAdjustment="alignBaselines" adjustsFontSizeToFit="NO" translatesAutoresizingMaskIntoConstraints="NO" id="GwR-K6-apk">
                                 <rect key="frame" x="50" y="231" width="300" height="117"/>
                                 <string key="text">By overriding the positioning methods you can layout the view components in a flexible manner.
 
@@ -921,11 +804,11 @@
                                         <rect key="frame" x="0.0" y="289" width="400" height="44"/>
                                         <autoresizingMask key="autoresizingMask"/>
                                         <tableViewCellContentView key="contentView" opaque="NO" clipsSubviews="YES" multipleTouchEnabled="YES" contentMode="center" tableViewCell="9Ic-jU-0kD" id="n5V-PH-Xpt">
-                                            <rect key="frame" x="0.0" y="0.0" width="367" height="43.5"/>
+                                            <rect key="frame" x="0.0" y="0.0" width="362" height="43.5"/>
                                             <autoresizingMask key="autoresizingMask"/>
                                             <subviews>
                                                 <label opaque="NO" userInteractionEnabled="NO" contentMode="left" horizontalHuggingPriority="251" verticalHuggingPriority="251" text="Setting text properties" textAlignment="natural" lineBreakMode="tailTruncation" baselineAdjustment="alignBaselines" adjustsFontSizeToFit="NO" translatesAutoresizingMaskIntoConstraints="NO" id="HdC-wj-sIC">
-                                                    <rect key="frame" x="18" y="11" width="172" height="21"/>
+                                                    <rect key="frame" x="30" y="11" width="172" height="21"/>
                                                     <fontDescription key="fontDescription" type="system" pointSize="17"/>
                                                     <color key="textColor" red="0.0" green="0.0" blue="0.0" alpha="1" colorSpace="custom" customColorSpace="sRGB"/>
                                                     <nil key="highlightedColor"/>
@@ -945,11 +828,11 @@
                                         <rect key="frame" x="0.0" y="333" width="400" height="44"/>
                                         <autoresizingMask key="autoresizingMask"/>
                                         <tableViewCellContentView key="contentView" opaque="NO" clipsSubviews="YES" multipleTouchEnabled="YES" contentMode="center" tableViewCell="Y6b-WS-83A" id="nF8-7o-rtc">
-                                            <rect key="frame" x="0.0" y="0.0" width="367" height="43.5"/>
+                                            <rect key="frame" x="0.0" y="0.0" width="362" height="43.5"/>
                                             <autoresizingMask key="autoresizingMask"/>
                                             <subviews>
                                                 <label opaque="NO" userInteractionEnabled="NO" contentMode="left" horizontalHuggingPriority="251" verticalHuggingPriority="251" text="Customizing colors" textAlignment="natural" lineBreakMode="tailTruncation" baselineAdjustment="alignBaselines" adjustsFontSizeToFit="NO" translatesAutoresizingMaskIntoConstraints="NO" id="jCk-47-jKB">
-                                                    <rect key="frame" x="18" y="11" width="147" height="21"/>
+                                                    <rect key="frame" x="30" y="11" width="147" height="21"/>
                                                     <fontDescription key="fontDescription" type="system" pointSize="17"/>
                                                     <color key="textColor" red="0.0" green="0.0" blue="0.0" alpha="1" colorSpace="custom" customColorSpace="sRGB"/>
                                                     <nil key="highlightedColor"/>
@@ -969,11 +852,11 @@
                                         <rect key="frame" x="0.0" y="377" width="400" height="44"/>
                                         <autoresizingMask key="autoresizingMask"/>
                                         <tableViewCellContentView key="contentView" opaque="NO" clipsSubviews="YES" multipleTouchEnabled="YES" contentMode="center" tableViewCell="rOq-H4-quk" id="hT2-6u-XHh">
-                                            <rect key="frame" x="0.0" y="0.0" width="367" height="43.5"/>
+                                            <rect key="frame" x="0.0" y="0.0" width="362" height="43.5"/>
                                             <autoresizingMask key="autoresizingMask"/>
                                             <subviews>
                                                 <label opaque="NO" userInteractionEnabled="NO" contentMode="left" horizontalHuggingPriority="251" verticalHuggingPriority="251" text="Theming by subclassing" textAlignment="natural" lineBreakMode="tailTruncation" baselineAdjustment="alignBaselines" adjustsFontSizeToFit="NO" translatesAutoresizingMaskIntoConstraints="NO" id="09e-P3-DiE">
-                                                    <rect key="frame" x="18" y="11" width="185" height="21"/>
+                                                    <rect key="frame" x="30" y="11" width="185" height="21"/>
                                                     <fontDescription key="fontDescription" type="system" pointSize="17"/>
                                                     <color key="textColor" red="0.0" green="0.0" blue="0.0" alpha="1" colorSpace="custom" customColorSpace="sRGB"/>
                                                     <nil key="highlightedColor"/>
@@ -993,11 +876,11 @@
                                         <rect key="frame" x="0.0" y="421" width="400" height="44"/>
                                         <autoresizingMask key="autoresizingMask"/>
                                         <tableViewCellContentView key="contentView" opaque="NO" clipsSubviews="YES" multipleTouchEnabled="YES" contentMode="center" tableViewCell="8WT-hs-Q8B" id="yRp-Wf-Xvd">
-                                            <rect key="frame" x="0.0" y="0.0" width="367" height="43.5"/>
+                                            <rect key="frame" x="0.0" y="0.0" width="362" height="43.5"/>
                                             <autoresizingMask key="autoresizingMask"/>
                                             <subviews>
                                                 <label opaque="NO" userInteractionEnabled="NO" contentMode="left" horizontalHuggingPriority="251" verticalHuggingPriority="251" text="Theming with UIAppearance" textAlignment="natural" lineBreakMode="tailTruncation" baselineAdjustment="alignBaselines" adjustsFontSizeToFit="NO" translatesAutoresizingMaskIntoConstraints="NO" id="14L-ND-bS0">
-                                                    <rect key="frame" x="18" y="11" width="217" height="21"/>
+                                                    <rect key="frame" x="30" y="11" width="217" height="21"/>
                                                     <fontDescription key="fontDescription" type="system" pointSize="17"/>
                                                     <color key="textColor" red="0.0" green="0.0" blue="0.0" alpha="1" colorSpace="custom" customColorSpace="sRGB"/>
                                                     <nil key="highlightedColor"/>
@@ -1017,11 +900,11 @@
                                         <rect key="frame" x="0.0" y="465" width="400" height="44"/>
                                         <autoresizingMask key="autoresizingMask"/>
                                         <tableViewCellContentView key="contentView" opaque="NO" clipsSubviews="YES" multipleTouchEnabled="YES" contentMode="center" tableViewCell="8oo-Gf-1XP" id="381-SW-Nym">
-                                            <rect key="frame" x="0.0" y="0.0" width="367" height="43.5"/>
+                                            <rect key="frame" x="0.0" y="0.0" width="362" height="43.5"/>
                                             <autoresizingMask key="autoresizingMask"/>
                                             <subviews>
                                                 <label opaque="NO" userInteractionEnabled="NO" contentMode="left" horizontalHuggingPriority="251" verticalHuggingPriority="251" text="Custom layout by subclassing" textAlignment="natural" lineBreakMode="tailTruncation" baselineAdjustment="alignBaselines" adjustsFontSizeToFit="NO" translatesAutoresizingMaskIntoConstraints="NO" id="qSH-5l-bpY">
-                                                    <rect key="frame" x="18" y="11" width="228" height="21"/>
+                                                    <rect key="frame" x="30" y="11" width="228" height="21"/>
                                                     <fontDescription key="fontDescription" type="system" pointSize="17"/>
                                                     <color key="textColor" red="0.0" green="0.0" blue="0.0" alpha="1" colorSpace="custom" customColorSpace="sRGB"/>
                                                     <nil key="highlightedColor"/>
@@ -1041,11 +924,11 @@
                                         <rect key="frame" x="0.0" y="509" width="400" height="44"/>
                                         <autoresizingMask key="autoresizingMask"/>
                                         <tableViewCellContentView key="contentView" opaque="NO" clipsSubviews="YES" multipleTouchEnabled="YES" contentMode="center" tableViewCell="RAK-ye-rqX" id="Lst-at-xEK">
-                                            <rect key="frame" x="0.0" y="0.0" width="367" height="43.5"/>
+                                            <rect key="frame" x="0.0" y="0.0" width="362" height="43.5"/>
                                             <autoresizingMask key="autoresizingMask"/>
                                             <subviews>
                                                 <label opaque="NO" userInteractionEnabled="NO" contentMode="left" horizontalHuggingPriority="251" verticalHuggingPriority="251" text="Using delegate methods" textAlignment="natural" lineBreakMode="tailTruncation" baselineAdjustment="alignBaselines" adjustsFontSizeToFit="NO" translatesAutoresizingMaskIntoConstraints="NO" id="evz-m8-4qe">
-                                                    <rect key="frame" x="18" y="11" width="187" height="21"/>
+                                                    <rect key="frame" x="30" y="11" width="187" height="21"/>
                                                     <fontDescription key="fontDescription" type="system" pointSize="17"/>
                                                     <color key="textColor" red="0.0" green="0.0" blue="0.0" alpha="1" colorSpace="custom" customColorSpace="sRGB"/>
                                                     <nil key="highlightedColor"/>
@@ -1083,13 +966,8 @@
                 <navigationController id="hHc-fl-Wyp" sceneMemberID="viewController">
                     <freeformSimulatedSizeMetrics key="simulatedDestinationMetrics"/>
                     <size key="freeformSize" width="400" height="600"/>
-<<<<<<< HEAD
-                    <navigationBar key="navigationBar" contentMode="scaleToFill" misplaced="YES" id="6ue-GB-GBh">
-                        <rect key="frame" x="0.0" y="0.0" width="320" height="44"/>
-=======
                     <navigationBar key="navigationBar" contentMode="scaleToFill" id="6ue-GB-GBh">
                         <rect key="frame" x="0.0" y="20" width="400" height="44"/>
->>>>>>> f07ba247
                         <autoresizingMask key="autoresizingMask"/>
                     </navigationBar>
                     <connections>
